--- conflicted
+++ resolved
@@ -62,11 +62,7 @@
 
             // try to send the transaction
             send_http_request(allocator, config, tx) catch |err| {
-<<<<<<< HEAD
-                std.log.warn("can't send a transaction: {}\nstoring the transaction of size {d} bytes [{s}]", .{ err, tx.data.items.len, tx.data.items });
-=======
                 std.log.warn("can't send a transaction: {s}\nstoring the transaction of size {d} bytes [{s}]", .{ @errorName(err), tx.data.items.len, tx.data.items });
->>>>>>> 76a593c0
 
                 // limit the amount of transactions stored
                 if (self.transactions.items.len > max_stored_transactions) {
@@ -76,11 +72,7 @@
                 }
 
                 self.transactions.append(tx) catch |err2| {
-<<<<<<< HEAD
-                    std.log.warn("can't store the failing transaction {}", .{err2});
-=======
                     std.log.warn("can't store the failing transaction {s}", .{@errorName(err2)});
->>>>>>> 76a593c0
                     tx.deinit();
                 };
                 return;
@@ -129,20 +121,12 @@
             }
             var tx = self.transactions.orderedRemove(0);
             send_http_request(allocator, config, tx) catch |err| {
-<<<<<<< HEAD
-                std.log.warn("error while retrying a transaction: {}", .{err});
-=======
                 std.log.warn("error while retrying a transaction: {s}", .{@errorName(err)});
->>>>>>> 76a593c0
                 if (tx.tries < max_retry_per_transaction) {
                     tx.tries += 1;
                     self.transactions.append(tx) catch |err2| {
                         tx.deinit();
-<<<<<<< HEAD
-                        std.log.err("can't store the failing transaction {}", .{err2});
-=======
                         std.log.err("can't store the failing transaction {s}", .{@errorName(err2)});
->>>>>>> 76a593c0
                     };
                 } else {
                     tx.deinit();
